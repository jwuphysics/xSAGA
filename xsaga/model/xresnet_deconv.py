--- conflicted
+++ resolved
@@ -1,10 +1,6 @@
 
 from fastai2.vision.all import *
-<<<<<<< HEAD
 from .deconv import FastDeconv # from `deconvolution` repo
-=======
-from deconv import FastDeconv # from `deconvolution` repo
->>>>>>> 2ab6d3af
 
 class DeconvLayer(nn.Sequential):
     "Create a sequence of deconv (`ni` to `nf`) and ReLU/Mish (if `use_activ`) layers."
